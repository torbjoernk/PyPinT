--- conflicted
+++ resolved
@@ -11,29 +11,10 @@
 
     def test_takes_a_function(self):
         def _test_func():
-<<<<<<< HEAD
-            return np.pi
-        _test_obj = IProblem(rhs_function_wrt_time=_test_func)
-        self.assertTrue(callable(_test_obj.rhs_function_wrt_time))
-        self.assertEqual(_test_obj.rhs_function_wrt_time(), np.pi)
-
-    # def test_specifies_time_interval(self):
-    #     self.assertEqual(self._default.time_start, 0.0, "Default time start is 0.0")
-    #     self.assertEqual(self._default.time_end, 1.0, "Default time start is 1.0")
-    #     self._default.time_start = 1.0
-    #     self.assertEqual(self._default.time_start, 1.0)
-    #     self._default.time_end = 2.0
-    #     self.assertEqual(self._default.time_end, 2.0)
-    #
-    #     _test_obj = IProblem(time_start=1.0, time_end=2.0)
-    #     self.assertEqual(_test_obj.time_start, 1.0)
-    #     self.assertEqual(_test_obj.time_end, 2.0)
-=======
             return np.array([np.pi]).reshape(self._default.dim)
         _test_obj = IProblem(rhs_function_wrt_time=_test_func)
         self.assertTrue(callable(_test_obj.rhs_function_wrt_time))
         self.assertEqual(_test_obj.rhs_function_wrt_time(), np.pi)
->>>>>>> c5c36b6a
 
     def test_takes_a_numeric_type(self):
         _test_obj = IProblem(numeric_type=np.float)
@@ -77,11 +58,7 @@
     def test_takes_descriptive_strings(self):
         self.assertRegex(self._default.__str__(), "IProblem")
 
-<<<<<<< HEAD
-        _test_obj = IProblem(strings={'rhs_wrt_time': "Right-Hand Side Formula"})
-=======
         _test_obj = IProblem(strings={'rhs_wrt_time': "Right-Hand Side Formula w.r.t. Time"})
->>>>>>> c5c36b6a
         self.assertRegex(_test_obj.__str__(), "Right-Hand Side Formula")
 
 
