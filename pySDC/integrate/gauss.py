--- conflicted
+++ resolved
@@ -1,6 +1,8 @@
+import itertools
+
 import numpy as np
 from scipy import linalg
-import itertools
+
 import pySDC.globals as Config
 from pySDC.integrate.quadrature import Quadrature
 
@@ -18,35 +20,30 @@
     def integrate(func=lambda t, x: 1.0, vals=None, begin=0, end=1, n=3, t=1.0, partial=None,
                   method="legendre"):
         """
-<<<<<<< HEAD
-        integrates given function in [begin, end] using n points at time t with method 'method'
-=======
-        Integrates given function in `[begin, end]` using `nPoints` at time `t` with method `type`
-        
-        :param func:    function to be integrated; requires time `t` as first and 
+        Integrates given function in `[begin, end]` using `nPoints` at time `t` with `method`
+
+        :param func:    function to be integrated; requires time `t` as first and
                         point `x` as second argument; default: constant 1 function
         :type func:     function pointer or lambda
+        :param vals:    array of values to be used instead of a function
+        :type vals:     array or list of Floats
         :param begin:   start point of integration interval
         :type begin:    Integer or Float
         :param end:     end point of integration interval
         :type end:      Integer or Float
-        :param nPoints: number of integration points in interval
-        :type nPoints:  Integer
+        :param n:       number of integration points in interval
+        :type n:        Integer
         :param t:       time point to be integrated
         :type t:        Integer or Float
-        :param lower:   first integration point for partial integral
-        :type lower:    Integer
-        :param upper:   last integration point for partial integral
-        :type upper:    Integer
-        :param type:    type of integration points; currently only `legendre` or
+        :param partial: index of the last value to be integrated
+        :type partial:  Integer
+        :param method:  type of integration points; currently only `legendre` or
                         `lobatto` available
-        :type type:     String
-        
+        :type method:   String
+
         :rtype:         Float
-        
-        >>> print Gauss.integrate()
-        1.0
->>>>>>> f7c8e4cd
+
+        :raises:        ValueError
         """
         _a = begin
         _b = end
@@ -66,14 +63,15 @@
 
         if vals is not None:
             assert len(vals) == len(_nw['nodes']), \
-                "Number of given values ({:d}) not matching number of integration points ({:d})."\
+                "Number of given values ({:d}) not matching number of integration points ({:d})." \
                 .format(len(vals), len(_nw['nodes']))
 
         _result = {'full': 0.0, 'partial': 0.0}
         _count_terms = 0
 
         if partial is not None:
-            _smat = Gauss.build_s_matrix(_trans[0] * _nw['nodes'] + [_trans[1]] * len(_nw['nodes']), begin, end, method)
+            _smat = Gauss.build_s_matrix(_trans[0] * _nw['nodes'] + [_trans[1]] * len(_nw['nodes']),
+                                         begin, end, method)
             Config.LOG.debug("Constructed Smat:\n{}".format(str(_smat)))
 
         if partial is None:
@@ -88,7 +86,7 @@
         elif vals is not None:
             Config.LOG.debug("using _smat row {:d}:".format(partial - 1) + str(_smat[partial - 1]))
             assert len(_smat[partial - 1]) == len(vals), \
-                "_smat entries ({:d}) not matching values ({:d})"\
+                "_smat entries ({:d}) not matching values ({:d})" \
                 .format(len(_smat[partial - 1]), len(vals))
             for i in range(0, len(_smat[partial - 1])):
                 _result['partial'] += _smat[partial - 1][i] * vals[i]
@@ -99,8 +97,8 @@
             raise NotImplementedError("Not yet implemented")
 
         assert _count_terms > 0, \
-            "Nothing was integrated (begin={:f}, end={:f}, n={:d}, partial={:d})."\
-            .format(begin, end, n, partial)
+            "Nothing was integrated (begin={:f}, end={:f}, n={:d}, partial={:d})." \
+                .format(begin, end, n, partial)
 
         _result['full'] *= _trans[0]
         _result['partial'] *= _trans[0]
@@ -116,15 +114,15 @@
             return _result['full']
 
     @staticmethod
-    def get_nodes_and_weights(n, method="legendre"):
+    def get_nodes_and_weights(n_points, method="legendre"):
         """
         Returns integration nodes and weights for given type and number of points
         
-        :param nPoints: number of integration points
-        :type nPoints:  Integer
-        :param type:    type of integration points to return; valid options:
-                        `legendre` and `lobatto`
-        :type type:     String
+        :param n_points: number of integration points
+        :type n_points:  Integer
+        :param method:   type of integration points to return; valid options:
+                         `legendre` or `lobatto`
+        :type method:    String
         
         :rtype: Dictionary of Floats with keys `nodes` and `weights`
         
@@ -134,30 +132,47 @@
                   Gauss.lobatto_nodes_and_weights(nPoints)
         """
         if method == "legendre":
-            return Gauss.legendre_nodes_and_weights(n)
+            return Gauss.legendre_nodes_and_weights(n_points)
         elif method == "lobatto":
-            return Gauss.lobatto_nodes_and_weights(n)
+            return Gauss.lobatto_nodes_and_weights(n_points)
         else:
             raise NotImplementedError("Gaus-{}-Quadrature not implemented/known.".format(method))
 
     @staticmethod
     def transform(a, b):
         """
+        Computats nodes and weights for the Gauss-Legendre quadrature of order n>1 on [-1, +1]
+
+        :param a:   start of the interval
+        :type a:    Float
+        :param b:   end fo the interval
+        :type b:    Float
+
+        :rtype:     List of two Floats
+        
+        Ported from MATLAB code, reference see below.
         calculates transformation coefficients to map [a,b] to [-1,1]
 
         see: http://en.wikipedia.org/wiki/Gaussian_quadrature#Change_of_interval
         """
-#         print('[{: f}, {: f}]: {: f}, {: f}'.format(a, b, (b-a)/2.0, (b+a)/2.0))
+        #         print('[{: f}, {: f}]: {: f}, {: f}'.format(a, b, (b-a)/2.0, (b+a)/2.0))
         return [(b - a) / 2.0, (b + a) / 2.0]
 
     @staticmethod
     def build_s_matrix(nodes, begin, end, method):
         """
-        :param nodes:
-        :param begin:
-        :param end:
-        :param method:
-        :return:
+        :param nodes:   integration points
+        :type nodes:    Array or List of Floats
+        :param begin:   start of the integration interval
+        :type begin:    Float
+        :param end:     end of the integration interval
+        :type end:      Float
+        :param method:  method of the integration nodes (either `legendre` or `lobatto`
+        :type method:   String
+
+        :rtype:
+
+        :raises: ValueError (if no valid method given)
         """
         n = len(nodes)
 
@@ -180,9 +195,8 @@
     @staticmethod
     def legendre_nodes_and_weights(n):
         """
-        Computats nodes and weights for the Gauss-Legendre quadrature of order n>1 on [-1, +1]
-        
-        Ported from MATLAB code, reference see below.
+        computats nodes and weights for the Gauss-Legendre quadrature of order n>1 on [-1, +1]
+        (ported from MATLAB code, reference see below)
 
         (original comment from MatLab source; modified)
         Unlike many publicly available functions, this function is valid for
@@ -200,15 +214,12 @@
         (Credit, where credit due)
         original MATLAB function by: Geert Van Damme <geert@vandamme-iliano.be> (February 21, 2010)
         
-        :param nPoints: number of integration points
-        :type nPoints:  Integer
+        :param n: number of integration points
+        :type n:  Integer
         
         :rtype: Dictionary of Floats with keys `nodes` and `weights`
         
         :raises: ValueError (if `nPoints`<2)
-        
-        >>> print Gauss.legendre_nodes_and_weights(3)
-        {'nodes': array([-0.77459667,  0.        ,  0.77459667]), 'weights': array([ 0.55555556,  0.88888889,  0.55555556])}
         """
         if n < 2:
             raise ValueError("Gauss-Legendre quadrature does not work with less than three points.")
@@ -231,56 +242,32 @@
         v = v[:, ind].transpose()
         w = 2.0 * np.asarray(v[:, 0]) ** 2.0
 
-<<<<<<< HEAD
         #print("Gauss.legendre_nodes_and_weights({:d})={: f}".format(n, np.around(x.real, Config.DIGITS)))
         return {'nodes': np.around(x.real, Config.DIGITS),
                 'weights': np.around(w.real, Config.DIGITS)}
-=======
-    @staticmethod
-    def transform(a, b):
-        """
-        calculates transformation coefficients to map `[a,b]` to `[-1,1]`
-        
-        :param a: start point of interval
-        :type a:  Integer or Float
-        :param b: end point of interval
-        :type b:  Integer or Float
-        
-        :rtype: List of Floats of length 2
-        
-        :seealso: http://en.wikipedia.org/wiki/Gaussian_quadrature#Change_of_interval
-        
-        >>> print Gauss.transform(1.0, 2.0)
-        [0.5, 1.5]
-        """
-        return [(b - a) / 2.0, (b + a) / 2.0]
->>>>>>> f7c8e4cd
-
-    @staticmethod
-    def lobatto_nodes_and_weights(n):
+
+    @staticmethod
+    def lobatto_nodes_and_weights(n_points):
         """
         Gauss-Lobatto nodes and weights for 3 to 5 integration points (hard coded)
         
-        :param nPoints: number of integration points
-        :type nPoints:  Integer
+        :param n_points: number of integration points
+        :type n_points:  Integer
         
         :rtype: Dictionary of Floats with keys `nodes` and `weights`
         
         :raises: ValueError (if `nPoints`<3), NotImplementedError (if `nPoints`>5)
 
         :seealso: http://en.wikipedia.org/wiki/Gaussian_quadrature#Gauss.E2.80.93Lobatto_rules
-        
-        >>> print Gauss.lobatto_nodes_and_weights(3)
-        {'nodes': [-1.0, 0.0, 1.0], 'weights': [0.3333333333333333, 1.3333333333333333, 0.3333333333333333]}
-        """
-        if n == 3:
+        """
+        if n_points == 3:
             return {'nodes': [-1.0,
                               0.0,
                               1.0],
                     'weights': [1.0 / 3.0,
                                 4.0 / 3.0,
                                 1.0 / 3.0]}
-        elif n == 4:
+        elif n_points == 4:
             return {'nodes': [-1.0,
                               -1.0 / 5.0 * np.sqrt(5),
                               1.0 / 5.0 * np.sqrt(5),
@@ -289,7 +276,7 @@
                                 5.0 / 6.0,
                                 5.0 / 6.0,
                                 1.0 / 6.0]}
-        elif n == 5:
+        elif n_points == 5:
             return {'nodes': [-1.0,
                               -1.0 / 7.0 * np.sqrt(21),
                               0.0,
@@ -300,26 +287,29 @@
                                 32.0 / 45.0,
                                 49.0 / 90.0,
                                 1.0 / 10.0]}
-        elif n < 3:
+        elif n_points < 3:
             raise ValueError("Gauss-Lobatto quadrature does not work with less than three points.")
         else:
-            raise NotImplementedError("Gauss-Lobatto with {:d} is not implemented yet.".format(n))
-
-    @staticmethod
-    def lobatto_nodes(n):
-        """
-        Compute n nodes and weights with a fix start [-1,1]
-
-        :param n:
-        :return:
-        """
-        j = np.arange(1, n + 1)
+            raise NotImplementedError("Gauss-Lobatto with {:d} is not implemented yet."
+                                      .format(n_points))
+
+    @staticmethod
+    def lobatto_nodes(n_points):
+        """
+        Compute n_points nodes and weights with a fix start [-1,1]
+
+        :param n_points:    Number of integration nodes
+        :type n_points:     Integer
+
+        :rtype:     Array of Floats
+        """
+        j = np.arange(1, n_points + 1)
         a = (2.0 * j - 1.0) / j
         c = (j - 1.0) / j
 
-        j = np.diag(1 / (a[0:n-1]), 1) + np.diag(c[1:n+1] / a[1:n+1], -1)
+        j = np.diag(1 / (a[0:n_points - 1]), 1) + np.diag(c[1:n_points + 1] / a[1:n_points + 1], -1)
         # magic trick . . .
-        j[n-1, n-2] = 1.0
+        j[n_points - 1, n_points - 2] = 1.0
 
         # ... no magic actually just the following consideration
         #   1.      p_j(-1)=(-1)^j
@@ -344,10 +334,14 @@
     @staticmethod
     def compute_weights(nodes, begin, end):
         """
-        :param nodes:
-        :param begin:
-        :param end:
-        :return:
+        :param nodes:   integration points to calculate weights for
+        :type nodes:    Array or List of Floats
+        :param begin:   begin of the integration interval
+        :type begin:    Float
+        :param end:     end of the integration interval
+        :type end:      Float
+
+        :rtype:     Array of Floats
         """
         n = len(nodes)
         weights = np.zeros(n, dtype=float)
