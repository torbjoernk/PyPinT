--- conflicted
+++ resolved
@@ -10,7 +10,6 @@
     def __init__(self):
         """
         """
-<<<<<<< HEAD
         self.__function = lambda t, phi_t: -1.0
         self.__exact = lambda t: -t + 1.0
         self.__initialValue = 1.0
@@ -26,17 +25,6 @@
         self.verbosity = 4
 
     def solve(self, integrator="lobatto", initial="copy"):
-=======
-        self.fnc = lambda t, x:-1.0 * float(x)
-        self.initial_value = 1.0
-        self.timeRange = [0.1, 1.0]
-        self.timeSteps = 5
-        self.numSubsteps = 3
-        self.iterations = 2
-        self.__sol = np.zeros((self.iterations, self.timeSteps, self.numSubsteps), dtype=float)
-
-    def solve(self):
->>>>>>> f7c8e4cd
         """
         solves a given problem setup
 
@@ -93,7 +81,6 @@
             _t_n = self.time_range[0] + t_n_i * self._dt_n
 
             # transform [t_n, t_n+_dt_n] into Gauss nodes
-<<<<<<< HEAD
             _trans = Gauss.transform(_t_n, _t_n + self._dt_n)
             assert len(_trans) == 2, \
                 "Coordinate transformation failed (len(_trans)={:d}).".format(len(_trans))
@@ -264,43 +251,6 @@
             return 0.0
         else:
             return float(abs(float(error2) / float(error1)))
-=======
-            _trans = Gauss.transform(_t_n, _t_n + _dt_n)
-            assert len(_trans) == 2, "Coordinate transformation failed"
-            assert len(_substeps) > t_n_i, "Substeps not initialized (len(_substeps)=" + str(len(_substeps)) + ")"
-
-            for step in range(0, self.numSubsteps):
-                assert len(_nodes) > step, "Fever nodes than steps"
-                _substeps[t_n_i][step] = _trans[0] * _nodes[step] + _trans[1]
-#             print("_substeps[" + str(t_n_i) + "] = " + str(_substeps[t_n_i]))
-
-            self.__sol[0][t_n_i] = np.asarray([self.initial_value] * self.numSubsteps)
-#             print("__sol[0][" + str(t_n_i) + "] = " + str(self.solution[0][t_n_i]))
-
-        # Compute SDC iterations
-        for k in range(1, self.iterations):
-            self.__sol[k][0][0] = self.initial_value
-            for t_n_i in range(0, self.timeSteps):
-                _t_n = self.timeRange[0] + t_n_i * _dt_n
-                self.__sol[k][t_n_i][0] = self.__sol[k][t_n_i - 1][-1]
-                for t_m_i in range(1, self.numSubsteps):
-                    _t_m = _substeps[t_n_i][t_m_i]
-                    _dt_m = _t_m - _substeps[t_n_i][t_m_i - 1]
-                    assert _dt_m > 0.0, "dt_m should be larger 0"
-
-                    # compute Eqn. 2.7 in explicit form
-                    self.__sol[k][t_n_i][t_m_i] = self.__sol[k][t_n_i][t_m_i - 1] + \
-                        _dt_m * (self.fnc(_t_m, self.__sol[k][t_n_i][t_m_i - 1]) - \
-                                 self.fnc(_t_m, self.__sol[k - 1][t_n_i][t_m_i])) + \
-                        Gauss.integrate(func=self.fnc, t=_t_m, begin=_t_n, end=(_t_n + _dt_n), nPoints=self.numSubsteps, lower=(t_m_i - 1), upper=t_m_i)
-#                     print("__sol[" + str(k) + "][" + str(t_n_i) + "][" + str(t_m_i) + "] = "
-#                            + str(self.__sol[k][t_n_i][t_m_i - 1]) + " + " + str(_dt_m) + " * (" + str(self.fnc(_t_m, self.__sol[k][t_n_i][t_m_i - 1]))
-#                            + " - " + str(self.fnc(_t_m, self.__sol[k - 1][t_n_i][t_m_i])) + ") + "
-#                            + "(" + str(Gauss.integrate(func=self.fnc, t=_t_m, begin=_t_n, end=(_t_n + _dt_n), nPoints=self.numSubsteps, lower=(t_m_i - 1), upper=t_m_i)) + 
-#                            "=)Gauss.integrate(func=" + str(self.fnc) + ", t=" + str(_t_m) + ", begin=" + str(_t_n) + ", end=" + str(_t_n + _dt_n) + ", nPoints=" + str(self.numSubsteps) + ", lower=" + str(t_m_i - 1) + ", upper=" + str(t_m_i) + ") = " +
-#                            str(self.__sol[k][t_n_i][t_m_i]))
-#                 print("__sol[" + str(k) + "][" + str(t_n_i) + "] = " + str(self.solution[k][t_n_i]))
->>>>>>> f7c8e4cd
 
     @property
     def solution(self):
